--- conflicted
+++ resolved
@@ -1799,11 +1799,7 @@
     rawdict = _psplatform.disk_io_counters()
     if not rawdict:
         raise RuntimeError("couldn't find any physical disk")
-<<<<<<< HEAD
-    nt = getattr(_psplatform, 'sdiskio', _common.sdiskio)
-=======
     nt = getattr(_psplatform, "sdiskio", _common.sdiskio)
->>>>>>> f6e0374b
     if perdisk:
         for disk, fields in rawdict.items():
             rawdict[disk] = nt(*fields)
