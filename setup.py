--- conflicted
+++ resolved
@@ -14,13 +14,6 @@
 import tempfile
 import glob
 import warnings
-<<<<<<< HEAD
-try:
-    from setuptools import setup, Extension
-except ImportError:
-    from distutils.core import setup, Extension
-import glob
-=======
 
 with warnings.catch_warnings():
     warnings.simplefilter("ignore")
@@ -30,7 +23,6 @@
     except ImportError:
         setuptools = None
         from distutils.core import setup, Extension
->>>>>>> f92f3bc9
 
 HERE = os.path.abspath(os.path.dirname(__file__))
 
