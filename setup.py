#!/usr/bin/env python

# Copyright (c) 2009 Giampaolo Rodola'. All rights reserved.
# Use of this source code is governed by a BSD-style license that can be
# found in the LICENSE file.

"""Cross-platform lib for process and system monitoring in Python."""

import contextlib
import io
import os
import platform
import sys
import tempfile
<<<<<<< HEAD
import platform
try:
    from setuptools import setup, Extension
except ImportError:
    from distutils.core import setup, Extension
import glob
=======
import warnings

with warnings.catch_warnings():
    warnings.simplefilter("ignore")
    try:
        import setuptools
        from setuptools import setup, Extension
    except ImportError:
        setuptools = None
        from distutils.core import setup, Extension
>>>>>>> 133bde7d

HERE = os.path.abspath(os.path.dirname(__file__))

# ...so we can import _common.py
sys.path.insert(0, os.path.join(HERE, "psutil"))

from _common import BSD  # NOQA
from _common import FREEBSD  # NOQA
from _common import LINUX  # NOQA
from _common import NETBSD  # NOQA
from _common import OPENBSD  # NOQA
from _common import OSX  # NOQA
from _common import POSIX  # NOQA
from _common import SUNOS  # NOQA
from _common import WINDOWS  # NOQA
from _common import AIX  # NOQA


macros = []
if POSIX:
    macros.append(("PSUTIL_POSIX", 1))
if WINDOWS:
    macros.append(("PSUTIL_WINDOWS", 1))
if BSD:
    macros.append(("PSUTIL_BSD", 1))

sources = ['psutil/_psutil_common.c']
if POSIX:
    sources.append('psutil/_psutil_posix.c')

tests_require = []
if sys.version_info[:2] <= (2, 6):
    tests_require.append('unittest2')
if sys.version_info[:2] <= (2, 7):
    tests_require.append('mock')
if sys.version_info[:2] <= (3, 2):
    tests_require.append('ipaddress')

extras_require = {}
if sys.version_info[:2] <= (3, 3):
    extras_require.update(dict(enum='enum34'))


def get_version():
    INIT = os.path.join(HERE, 'psutil/__init__.py')
    with open(INIT, 'r') as f:
        for line in f:
            if line.startswith('__version__'):
                ret = eval(line.strip().split(' = ')[1])
                assert ret.count('.') == 2, ret
                for num in ret.split('.'):
                    assert num.isdigit(), ret
                return ret
        raise ValueError("couldn't find version string")


VERSION = get_version()
macros.append(('PSUTIL_VERSION', int(VERSION.replace('.', ''))))


def get_description():
    README = os.path.join(HERE, 'README.rst')
    with open(README, 'r') as f:
        return f.read()


@contextlib.contextmanager
def silenced_output(stream_name):
    class DummyFile(io.BytesIO):
        # see: https://github.com/giampaolo/psutil/issues/678
        errors = "ignore"

        def write(self, s):
            pass

    orig = getattr(sys, stream_name)
    try:
        setattr(sys, stream_name, DummyFile())
        yield
    finally:
        setattr(sys, stream_name, orig)


if WINDOWS:
    def get_winver():
        maj, min = sys.getwindowsversion()[0:2]
        return '0x0%s' % ((maj * 100) + min)

    if sys.getwindowsversion()[0] < 6:
        msg = "warning: Windows versions < Vista are no longer supported or "
        msg = "maintained; latest official supported version is psutil 3.4.2; "
        msg += "psutil may still be installed from sources if you have "
        msg += "Visual Studio and may also (kind of) work though"
        warnings.warn(msg, UserWarning)

    macros.extend([
        # be nice to mingw, see:
        # http://www.mingw.org/wiki/Use_more_recent_defined_functions
        ('_WIN32_WINNT', get_winver()),
        ('_AVAIL_WINVER_', get_winver()),
        ('_CRT_SECURE_NO_WARNINGS', None),
        # see: https://github.com/giampaolo/psutil/issues/348
        ('PSAPI_VERSION', 1),
    ])

    ext = Extension(
        'psutil._psutil_windows',
        sources=sources + [
            'psutil/_psutil_windows.c',
            'psutil/arch/windows/process_info.c',
            'psutil/arch/windows/process_handles.c',
            'psutil/arch/windows/security.c',
            'psutil/arch/windows/inet_ntop.c',
            'psutil/arch/windows/services.c',
        ],
        define_macros=macros,
        libraries=[
            "psapi", "kernel32", "advapi32", "shell32", "netapi32",
            "iphlpapi", "wtsapi32", "ws2_32", "PowrProf",
        ],
        # extra_compile_args=["/Z7"],
        # extra_link_args=["/DEBUG"]
    )

elif OSX:
    macros.append(("PSUTIL_OSX", 1))
    ext = Extension(
        'psutil._psutil_osx',
        sources=sources + [
            'psutil/_psutil_osx.c',
            'psutil/arch/osx/process_info.c',
        ],
        define_macros=macros,
        extra_link_args=[
            '-framework', 'CoreFoundation', '-framework', 'IOKit'
        ])

elif FREEBSD:
    macros.append(("PSUTIL_FREEBSD", 1))
    ext = Extension(
        'psutil._psutil_bsd',
        sources=sources + [
            'psutil/_psutil_bsd.c',
            'psutil/arch/freebsd/specific.c',
            'psutil/arch/freebsd/sys_socks.c',
            'psutil/arch/freebsd/proc_socks.c',
        ],
        define_macros=macros,
        libraries=["devstat"])

elif OPENBSD:
    macros.append(("PSUTIL_OPENBSD", 1))
    ext = Extension(
        'psutil._psutil_bsd',
        sources=sources + [
            'psutil/_psutil_bsd.c',
            'psutil/arch/openbsd/specific.c',
        ],
        define_macros=macros,
        libraries=["kvm"])

elif NETBSD:
    macros.append(("PSUTIL_NETBSD", 1))
    ext = Extension(
        'psutil._psutil_bsd',
        sources=sources + [
            'psutil/_psutil_bsd.c',
            'psutil/arch/netbsd/specific.c',
            'psutil/arch/netbsd/socks.c',
        ],
        define_macros=macros,
        libraries=["kvm"])

elif LINUX:
    def get_ethtool_macro():
        # see: https://github.com/giampaolo/psutil/issues/659
        from distutils.unixccompiler import UnixCCompiler
        from distutils.errors import CompileError

        with tempfile.NamedTemporaryFile(
                suffix='.c', delete=False, mode="wt") as f:
            f.write("#include <linux/ethtool.h>")

        try:
            compiler = UnixCCompiler()
            with silenced_output('stderr'):
                with silenced_output('stdout'):
                    compiler.compile([f.name])
        except CompileError:
            return ("PSUTIL_ETHTOOL_MISSING_TYPES", 1)
        else:
            return None
        finally:
            try:
                os.remove(f.name)
            except OSError:
                pass

    macros.append(("PSUTIL_LINUX", 1))
    ETHTOOL_MACRO = get_ethtool_macro()
    if ETHTOOL_MACRO is not None:
        macros.append(ETHTOOL_MACRO)
    ext = Extension(
        'psutil._psutil_linux',
        sources=sources + ['psutil/_psutil_linux.c'],
        define_macros=macros)

elif SUNOS:
    macros.append(("PSUTIL_SUNOS", 1))
    ext = Extension(
        'psutil._psutil_sunos',
        sources=sources + [
            'psutil/_psutil_sunos.c',
            'psutil/arch/solaris/v10/ifaddrs.c',
            'psutil/arch/solaris/environ.c'
        ],
        define_macros=macros,
        libraries=['kstat', 'nsl', 'socket'])
# AIX
elif AIX:
    macros.append(("PSUTIL_AIX", 1))
    ext = Extension(
        'psutil._psutil_aix',
        sources=sources + [
            'psutil/_psutil_aix.c',
            'psutil/arch/aix/net_connections.c',
            'psutil/arch/aix/common.c',
            'psutil/arch/aix/ifaddrs.c'],
        libraries=['perfstat'],
        define_macros=macros)
else:
    sys.exit('platform %s is not supported' % sys.platform)


if POSIX:
    posix_extension = Extension(
        'psutil._psutil_posix',
        define_macros=macros,
        sources=sources)
    if SUNOS:
        posix_extension.libraries.append('socket')
        if platform.release() == '5.10':
            posix_extension.sources.append('psutil/arch/solaris/v10/ifaddrs.c')
            posix_extension.define_macros.append(('PSUTIL_SUNOS10', 1))
    elif AIX:
        posix_extension.sources.append('psutil/arch/aix/ifaddrs.c')

    extensions = [ext, posix_extension]
else:
    extensions = [ext]


def main():
    kwargs = dict(
        name='psutil',
        version=VERSION,
        description=__doc__ .replace('\n', ' ').strip() if __doc__ else '',
        long_description=get_description(),
        keywords=[
            'ps', 'top', 'kill', 'free', 'lsof', 'netstat', 'nice', 'tty',
            'ionice', 'uptime', 'taskmgr', 'process', 'df', 'iotop', 'iostat',
            'ifconfig', 'taskset', 'who', 'pidof', 'pmap', 'smem', 'pstree',
            'monitoring', 'ulimit', 'prlimit', 'smem',
        ],
        author='Giampaolo Rodola',
        author_email='g.rodola@gmail.com',
        url='https://github.com/giampaolo/psutil',
        platforms='Platform Independent',
        license='BSD',
        packages=['psutil', 'psutil.tests'],
        ext_modules=extensions,
        # see: python setup.py register --list-classifiers
        scripts=glob.glob('scripts/*.py'),
        classifiers=[
            'Development Status :: 5 - Production/Stable',
            'Environment :: Console',
            'Environment :: Win32 (MS Windows)',
            'Intended Audience :: Developers',
            'Intended Audience :: Information Technology',
            'Intended Audience :: System Administrators',
            'License :: OSI Approved :: BSD License',
            'Operating System :: MacOS :: MacOS X',
            'Operating System :: Microsoft :: Windows :: Windows NT/2000',
            'Operating System :: Microsoft',
            'Operating System :: OS Independent',
            'Operating System :: POSIX :: BSD :: FreeBSD',
            'Operating System :: POSIX :: BSD :: NetBSD',
            'Operating System :: POSIX :: BSD :: OpenBSD',
            'Operating System :: POSIX :: BSD',
            'Operating System :: POSIX :: Linux',
            'Operating System :: POSIX :: SunOS/Solaris',
            'Operating System :: POSIX',
            'Programming Language :: C',
            'Programming Language :: Python :: 2',
            'Programming Language :: Python :: 2.6',
            'Programming Language :: Python :: 2.7',
            'Programming Language :: Python :: 3',
            'Programming Language :: Python :: 3.4',
            'Programming Language :: Python :: 3.5',
            'Programming Language :: Python :: 3.6',
            'Programming Language :: Python :: Implementation :: CPython',
            'Programming Language :: Python :: Implementation :: PyPy',
            'Programming Language :: Python',
            'Topic :: Software Development :: Libraries :: Python Modules',
            'Topic :: Software Development :: Libraries',
            'Topic :: System :: Benchmark',
            'Topic :: System :: Hardware',
            'Topic :: System :: Monitoring',
            'Topic :: System :: Networking :: Monitoring',
            'Topic :: System :: Networking',
            'Topic :: System :: Operating System',
            'Topic :: System :: Systems Administration',
            'Topic :: Utilities',
        ],
    )
    if setuptools is not None:
        kwargs.update(
            python_requires=">=2.6, !=3.0.*, !=3.1.*, !=3.2.*, !=3.3.*",
            test_suite="psutil.tests.get_suite",
            tests_require=tests_require,
            extras_require=extras_require,
            zip_safe=False,
        )
    setup(**kwargs)


if __name__ == '__main__':
    main()<|MERGE_RESOLUTION|>--- conflicted
+++ resolved
@@ -12,14 +12,7 @@
 import platform
 import sys
 import tempfile
-<<<<<<< HEAD
-import platform
-try:
-    from setuptools import setup, Extension
-except ImportError:
-    from distutils.core import setup, Extension
 import glob
-=======
 import warnings
 
 with warnings.catch_warnings():
@@ -30,7 +23,6 @@
     except ImportError:
         setuptools = None
         from distutils.core import setup, Extension
->>>>>>> 133bde7d
 
 HERE = os.path.abspath(os.path.dirname(__file__))
 
